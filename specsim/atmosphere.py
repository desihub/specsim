--- conflicted
+++ resolved
@@ -26,12 +26,7 @@
 a simulator and then accessible via its ``atmosphere`` attribute, for example:
 
     >>> import specsim.simulator
-<<<<<<< HEAD
-    >>> simulator = specsim.simulator.Simulator('test')
-    Downloading http://maia.usno.navy.mil/ser7/finals2000A.all [Done]
-=======
     >>> simulator = specsim.simulator.Simulator('test')  # doctest: +IGNORE_OUTPUT
->>>>>>> 23c3a949
     >>> simulator.atmosphere.airmass
     1.0
 

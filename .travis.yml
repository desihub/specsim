language: python

python:
    - 2.7
    - 3.4
    - 3.5

# Setting sudo to false opts in to Travis-CI container-based builds.
sudo: false

# The apt packages below are needed for sphinx builds. A full list of packages
# that can be included can be found here:
#
# https://github.com/travis-ci/apt-package-whitelist/blob/master/ubuntu-precise

addons:
    apt:
        packages:
            - graphviz
            - texlive-latex-extra
            - dvipng

env:
    global:

        # The following versions are the 'default' for tests, unless
        # overridden underneath. They are defined here in order to save having
        # to repeat them for all configurations.
        - NUMPY_VERSION=stable
        - ASTROPY_VERSION=stable
        - SETUP_CMD='test'
        - PIP_DEPENDENCIES=''

        # For this package-template, we include examples of Cython modules,
        # so Cython is required for testing. If your package does not include
        # Cython code, you can set CONDA_DEPENDENCIES=''
        - CONDA_DEPENDENCIES='Cython'

        # Conda packages for affiliated packages are hosted in channel
        # "astropy" while builds for astropy LTS with recent numpy versions
        # are in astropy-ci-extras. If your package uses either of these,
        # add the channels to CONDA_CHANNELS along with any other channels
        # you want to use.
        # - CONDA_CHANNELS='astopy-ci-extras astropy'

        # If there are matplotlib or other GUI tests, uncomment the following
        # line to use the X virtual framebuffer.
        # - SETUP_XVFB=True

    matrix:
        # Make sure that egg_info works without dependencies
        - SETUP_CMD='egg_info'
        # Try all python versions with the latest numpy
        - SETUP_CMD='test'

matrix:
    include:

        # Do a coverage test in Python 2.
        - python: 2.7
          env: SETUP_CMD='test --coverage'

        # Check for sphinx doc build warnings - we do this first because it
        # may run for a long time
        - python: 2.7
          env: SETUP_CMD='build_sphinx -w'

        # Try Astropy development version
        - python: 2.7
          env: ASTROPY_VERSION=development
        - python: 3.5
          env: ASTROPY_VERSION=development
        - python: 2.7
          env: ASTROPY_VERSION=lts
        - python: 3.5
          env: ASTROPY_VERSION=lts

        # Python 3.3 doesn't have numpy 1.10 in conda, but can be put
        # back into the main matrix once the numpy build is available in the
        # astropy-ci-extras channel (or in the one provided in the
        # CONDA_CHANNELS environmental variable).

        - python: 3.3
          env: SETUP_CMD='egg_info'
        - python: 3.3
          env: SETUP_CMD='test' NUMPY_VERSION=1.9

        # Try older numpy versions
        - python: 2.7
<<<<<<< HEAD
          env: NUMPY_VERSION=1.8 SETUP_CMD='test'
        #- python: 2.7
        #  env: NUMPY_VERSION=1.7 SETUP_CMD='test'
        #- python: 2.7
        #  env: NUMPY_VERSION=1.6 SETUP_CMD='test'

before_install:

    # Use utf8 encoding. Should be default, but this is insurance against
    # future changes
    - export PYTHONIOENCODING=UTF8
    - wget http://repo.continuum.io/miniconda/Miniconda-latest-Linux-x86_64.sh -O miniconda.sh
    - chmod +x miniconda.sh
    - ./miniconda.sh -b -p $HOME/miniconda
    - export PATH=/home/travis/miniconda/bin:$PATH
    - conda update --yes conda

install:

    # CONDA
    - conda create --yes -n test -c astropy-ci-extras python=$TRAVIS_PYTHON_VERSION
    - source activate test

    # CORE DEPENDENCIES
    - if [[ $SETUP_CMD != egg_info ]]; then $CONDA_INSTALL numpy=$NUMPY_VERSION pytest pip Cython jinja2 scipy pyyaml; fi
    - if [[ $SETUP_CMD != egg_info ]]; then $PIP_INSTALL pytest-xdist speclite; fi

    # ASTROPY
    - if [[ $SETUP_CMD != egg_info ]] && [[ $ASTROPY_VERSION == development ]]; then $PIP_INSTALL git+http://github.com/astropy/astropy.git#egg=astropy; fi
    - if [[ $SETUP_CMD != egg_info ]] && [[ $ASTROPY_VERSION == stable ]]; then $CONDA_INSTALL numpy=$NUMPY_VERSION astropy; fi

    # OPTIONAL DEPENDENCIES
    # Here you can add any dependencies your package may have. You can use
    # conda for packages available through conda, or pip for any other
    # packages. You should leave the `numpy=$NUMPY_VERSION` in the `conda`
    # install since this ensures Numpy does not get automatically upgraded.
    # - if [[ $SETUP_CMD != egg_info ]]; then $CONDA_INSTALL numpy=$NUMPY_VERSION ... ; fi
    # - if [[ $SETUP_CMD != egg_info ]]; then $PIP_INSTALL ...; fi

    # DOCUMENTATION DEPENDENCIES
    # build_sphinx needs sphinx and matplotlib (for plot_directive). Note that
    # this matplotlib will *not* work with py 3.x, but our sphinx build is
    # currently 2.7, so that's fine
    - if [[ $SETUP_CMD == build_sphinx* ]]; then $CONDA_INSTALL numpy=$NUMPY_VERSION Sphinx matplotlib; fi

    # Tests require matplotlib.
    - if [[ $SETUP_CMD == test* ]]; then $CONDA_INSTALL matplotlib; fi

    # COVERAGE DEPENDENCIES
    - if [[ $SETUP_CMD == 'test --coverage' ]]; then $PIP_INSTALL coverage==3.7.1 coveralls; fi
=======
          env: NUMPY_VERSION=1.10
        - python: 2.7
          env: NUMPY_VERSION=1.9
        - python: 2.7
          env: NUMPY_VERSION=1.8
        - python: 2.7
          env: NUMPY_VERSION=1.7

        # Try numpy pre-release
        - python: 3.5
          env: NUMPY_VERSION=prerelease

install:

    # We now use the ci-helpers package to set up our testing environment.
    # This is done by using Miniconda and then using conda and pip to install
    # dependencies. Which dependencies are installed using conda and pip is
    # determined by the CONDA_DEPENDENCIES and PIP_DEPENDENCIES variables,
    # which should be space-delimited lists of package names. See the README
    # in https://github.com/astropy/ci-helpers for information about the full
    # list of environment variables that can be used to customize your
    # environment. In some cases, ci-helpers may not offer enough flexibility
    # in how to install a package, in which case you can have additional
    # commands in the install: section below.

    - git clone git://github.com/astropy/ci-helpers.git
    - source ci-helpers/travis/setup_conda_$TRAVIS_OS_NAME.sh

    # As described above, using ci-helpers, you should be able to set up an
    # environment with dependencies installed using conda and pip, but in some
    # cases this may not provide enough flexibility in how to install a
    # specific dependency (and it will not be able to install non-Python
    # dependencies). Therefore, you can also include commands below (as
    # well as at the start of the install section or in the before_install
    # section if they are needed before setting up conda) to install any
    # other dependencies.
>>>>>>> 64c1c5c7

script:
   - python setup.py $SETUP_CMD

after_success:
    # If coveralls.io is set up for this package, uncomment the line
    # below and replace "packagename" with the name of your package.
    # The coveragerc file may be customized as needed for your package.
    - if [[ $SETUP_CMD == 'test --coverage' ]]; then coveralls --rcfile='specsim/tests/coveragerc'; fi<|MERGE_RESOLUTION|>--- conflicted
+++ resolved
@@ -29,12 +29,12 @@
         - NUMPY_VERSION=stable
         - ASTROPY_VERSION=stable
         - SETUP_CMD='test'
-        - PIP_DEPENDENCIES=''
+        - PIP_DEPENDENCIES='speclite'
 
         # For this package-template, we include examples of Cython modules,
         # so Cython is required for testing. If your package does not include
         # Cython code, you can set CONDA_DEPENDENCIES=''
-        - CONDA_DEPENDENCIES='Cython'
+        - CONDA_DEPENDENCIES='scipy pyyaml matplotlib'
 
         # Conda packages for affiliated packages are hosted in channel
         # "astropy" while builds for astropy LTS with recent numpy versions
@@ -45,7 +45,7 @@
 
         # If there are matplotlib or other GUI tests, uncomment the following
         # line to use the X virtual framebuffer.
-        # - SETUP_XVFB=True
+        - SETUP_XVFB=True
 
     matrix:
         # Make sure that egg_info works without dependencies
@@ -87,58 +87,6 @@
 
         # Try older numpy versions
         - python: 2.7
-<<<<<<< HEAD
-          env: NUMPY_VERSION=1.8 SETUP_CMD='test'
-        #- python: 2.7
-        #  env: NUMPY_VERSION=1.7 SETUP_CMD='test'
-        #- python: 2.7
-        #  env: NUMPY_VERSION=1.6 SETUP_CMD='test'
-
-before_install:
-
-    # Use utf8 encoding. Should be default, but this is insurance against
-    # future changes
-    - export PYTHONIOENCODING=UTF8
-    - wget http://repo.continuum.io/miniconda/Miniconda-latest-Linux-x86_64.sh -O miniconda.sh
-    - chmod +x miniconda.sh
-    - ./miniconda.sh -b -p $HOME/miniconda
-    - export PATH=/home/travis/miniconda/bin:$PATH
-    - conda update --yes conda
-
-install:
-
-    # CONDA
-    - conda create --yes -n test -c astropy-ci-extras python=$TRAVIS_PYTHON_VERSION
-    - source activate test
-
-    # CORE DEPENDENCIES
-    - if [[ $SETUP_CMD != egg_info ]]; then $CONDA_INSTALL numpy=$NUMPY_VERSION pytest pip Cython jinja2 scipy pyyaml; fi
-    - if [[ $SETUP_CMD != egg_info ]]; then $PIP_INSTALL pytest-xdist speclite; fi
-
-    # ASTROPY
-    - if [[ $SETUP_CMD != egg_info ]] && [[ $ASTROPY_VERSION == development ]]; then $PIP_INSTALL git+http://github.com/astropy/astropy.git#egg=astropy; fi
-    - if [[ $SETUP_CMD != egg_info ]] && [[ $ASTROPY_VERSION == stable ]]; then $CONDA_INSTALL numpy=$NUMPY_VERSION astropy; fi
-
-    # OPTIONAL DEPENDENCIES
-    # Here you can add any dependencies your package may have. You can use
-    # conda for packages available through conda, or pip for any other
-    # packages. You should leave the `numpy=$NUMPY_VERSION` in the `conda`
-    # install since this ensures Numpy does not get automatically upgraded.
-    # - if [[ $SETUP_CMD != egg_info ]]; then $CONDA_INSTALL numpy=$NUMPY_VERSION ... ; fi
-    # - if [[ $SETUP_CMD != egg_info ]]; then $PIP_INSTALL ...; fi
-
-    # DOCUMENTATION DEPENDENCIES
-    # build_sphinx needs sphinx and matplotlib (for plot_directive). Note that
-    # this matplotlib will *not* work with py 3.x, but our sphinx build is
-    # currently 2.7, so that's fine
-    - if [[ $SETUP_CMD == build_sphinx* ]]; then $CONDA_INSTALL numpy=$NUMPY_VERSION Sphinx matplotlib; fi
-
-    # Tests require matplotlib.
-    - if [[ $SETUP_CMD == test* ]]; then $CONDA_INSTALL matplotlib; fi
-
-    # COVERAGE DEPENDENCIES
-    - if [[ $SETUP_CMD == 'test --coverage' ]]; then $PIP_INSTALL coverage==3.7.1 coveralls; fi
-=======
           env: NUMPY_VERSION=1.10
         - python: 2.7
           env: NUMPY_VERSION=1.9
@@ -175,7 +123,6 @@
     # well as at the start of the install section or in the before_install
     # section if they are needed before setting up conda) to install any
     # other dependencies.
->>>>>>> 64c1c5c7
 
 script:
    - python setup.py $SETUP_CMD
